--- conflicted
+++ resolved
@@ -89,12 +89,7 @@
                 else:
                     coord_x = torch.tensor([graph_coord_dict[idx1.item()][0], graph_coord_dict[idx2.item()][0]])
                     coord_y = torch.tensor([graph_coord_dict[idx1.item()][1], graph_coord_dict[idx2.item()][1]])
-<<<<<<< HEAD
-                    #connect_nodes(ax, coord_x, coord_y, c)
-                    ax.plot(ax, coord_x, coord_y, color=c)
-=======
                     connect_nodes(ax, coord_x, coord_y, c) if curved else ax.plot(coord_x.tolist(), coord_y.tolist(), color=c)
->>>>>>> 5d1ac2b1
                     plotted.append(idx1)
                     plotted.append(idx2)
         cidx += 1
